/*
 *
 * Licensed to the Apache Software Foundation (ASF) under one
 * or more contributor license agreements.  See the NOTICE file
 * distributed with this work for additional information
 * regarding copyright ownership.  The ASF licenses this file
 * to you under the Apache License, Version 2.0 (the
 * "License"); you may not use this file except in compliance
 * with the License.  You may obtain a copy of the License at
 *
 *   http://www.apache.org/licenses/LICENSE-2.0
 *
 * Unless required by applicable law or agreed to in writing,
 * software distributed under the License is distributed on an
 * "AS IS" BASIS, WITHOUT WARRANTIES OR CONDITIONS OF ANY
 * KIND, either express or implied.  See the License for the
 * specific language governing permissions and limitations
 * under the License.
 *
 */
package org.apache.qpid.server.management.amqp;

import java.security.AccessControlException;
import java.util.ArrayList;
import java.util.Collections;
import java.util.List;
import java.util.Map;

import org.apache.qpid.server.consumer.ConsumerTarget;
import org.apache.qpid.server.message.BaseMessageInstance;
import org.apache.qpid.server.message.InstanceProperties;
import org.apache.qpid.server.message.MessageDestination;
import org.apache.qpid.server.message.MessageInstanceConsumer;
import org.apache.qpid.server.message.ServerMessage;
import org.apache.qpid.server.message.internal.InternalMessage;
import org.apache.qpid.server.model.NamedAddressSpace;
import org.apache.qpid.server.protocol.AMQSessionModel;
import org.apache.qpid.server.security.SecurityToken;
import org.apache.qpid.server.store.StorableMessageMetaData;
import org.apache.qpid.server.txn.ServerTransaction;
import org.apache.qpid.server.util.Action;
import org.apache.qpid.server.util.StateChangeListener;

class ManagementNodeConsumer implements MessageInstanceConsumer, MessageDestination
{
    private final ManagementNode _managementNode;
    private final List<ManagementResponse> _queue = Collections.synchronizedList(new ArrayList<ManagementResponse>());
    private final ConsumerTarget _target;
    private final String _name;
    private final StateChangeListener<ConsumerTarget, ConsumerTarget.State> _targetChangeListener = new TargetChangeListener();
    private final Object _identifier = new Object();

    public ManagementNodeConsumer(final String consumerName, final ManagementNode managementNode, ConsumerTarget target)
    {
        _name = consumerName;
        _managementNode = managementNode;
        _target = target;
        target.addStateListener(_targetChangeListener);
    }

    @Override
    public void externalStateChange()
    {

    }

    @Override
<<<<<<< HEAD
    public Object getIdentifier()
=======
    public boolean hasAvailableMessages()
    {
        return !_queue.isEmpty();
    }

    @Override
    public void pullMessage()
    {

    }

    @Override
    public long getBytesOut()
    {
        return 0;
    }

    @Override
    public long getMessagesOut()
    {
        return 0;
    }

    @Override
    public long getUnacknowledgedBytes()
    {
        return 0;
    }

    @Override
    public long getUnacknowledgedMessages()
>>>>>>> f9168777
    {
        return _identifier;
    }

    public AMQSessionModel getSessionModel()
    {
        return _target.getSessionModel();
    }


    @Override
    public boolean isClosed()
    {
        return false;
    }

    @Override
    public boolean acquires()
    {
        return true;
    }

    @Override
    public void close()
    {
    }

    @Override
    public NamedAddressSpace getAddressSpace()
    {
        return _managementNode.getAddressSpace();
    }

    @Override
    public void authorisePublish(final SecurityToken token, final Map<String, Object> arguments)
            throws AccessControlException
    {
        _managementNode.authorisePublish(token, arguments);
    }

    @Override
    public String getName()
    {
        return _name;
    }

    @Override
    public <M extends ServerMessage<? extends StorableMessageMetaData>> int send(final M message,
                                                                                 final String routingAddress,
                                                                                 final InstanceProperties instanceProperties,
                                                                                 final ServerTransaction txn,
                                                                                 final Action<? super BaseMessageInstance> postEnqueueAction)
    {
        send((InternalMessage)message);
        return 1;
    }

    @Override
    public void flush()
    {

    }

    public ConsumerTarget getTarget()
    {
        return _target;
    }

    ManagementNode getManagementNode()
    {
        return _managementNode;
    }

    void send(final InternalMessage response)
    {
        _target.getSendLock();
        try
        {
            final ManagementResponse responseEntry = new ManagementResponse(this, response);
            if(_queue.isEmpty() && _target.allocateCredit(response))
            {
                _target.send(this, responseEntry, false);
            }
            else
            {
                _queue.add(responseEntry);
            }
        }
        finally
        {
            _target.releaseSendLock();
        }
    }

    private class TargetChangeListener implements StateChangeListener<ConsumerTarget, ConsumerTarget.State>
    {
        @Override
        public void stateChanged(final ConsumerTarget object,
                                 final ConsumerTarget.State oldState,
                                 final ConsumerTarget.State newState)
        {
            if(newState == ConsumerTarget.State.ACTIVE)
            {
                deliverMessages();
            }
        }
    }

    private void deliverMessages()
    {
        _target.getSendLock();
        try
        {
            while(!_queue.isEmpty())
            {

                final ManagementResponse managementResponse = _queue.get(0);
                if(!_target.isSuspended() && _target.allocateCredit(managementResponse.getMessage()))
                {
                    _queue.remove(0);
                    _target.send(this, managementResponse, false);
                }
                else
                {
                    break;
                }
            }
        }
        finally
        {
            _target.releaseSendLock();
        }
    }
}<|MERGE_RESOLUTION|>--- conflicted
+++ resolved
@@ -65,9 +65,11 @@
     }
 
     @Override
-<<<<<<< HEAD
     public Object getIdentifier()
-=======
+    {
+        return _identifier;
+    }
+
     public boolean hasAvailableMessages()
     {
         return !_queue.isEmpty();
@@ -79,30 +81,6 @@
 
     }
 
-    @Override
-    public long getBytesOut()
-    {
-        return 0;
-    }
-
-    @Override
-    public long getMessagesOut()
-    {
-        return 0;
-    }
-
-    @Override
-    public long getUnacknowledgedBytes()
-    {
-        return 0;
-    }
-
-    @Override
-    public long getUnacknowledgedMessages()
->>>>>>> f9168777
-    {
-        return _identifier;
-    }
 
     public AMQSessionModel getSessionModel()
     {

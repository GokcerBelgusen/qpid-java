/*
 *
 * Licensed to the Apache Software Foundation (ASF) under one
 * or more contributor license agreements.  See the NOTICE file
 * distributed with this work for additional information
 * regarding copyright ownership.  The ASF licenses this file
 * to you under the Apache License, Version 2.0 (the
 * "License"); you may not use this file except in compliance
 * with the License.  You may obtain a copy of the License at
 *
 *   http://www.apache.org/licenses/LICENSE-2.0
 *
 * Unless required by applicable law or agreed to in writing,
 * software distributed under the License is distributed on an
 * "AS IS" BASIS, WITHOUT WARRANTIES OR CONDITIONS OF ANY
 * KIND, either express or implied.  See the License for the
 * specific language governing permissions and limitations
 * under the License.
 *
 */
package org.apache.qpid.server.management.amqp;

import java.security.AccessControlException;
import java.util.ArrayList;
import java.util.Collections;
import java.util.List;
import java.util.Map;

import org.apache.qpid.server.consumer.ConsumerTarget;
import org.apache.qpid.server.message.BaseMessageInstance;
import org.apache.qpid.server.message.InstanceProperties;
import org.apache.qpid.server.message.MessageDestination;
import org.apache.qpid.server.message.MessageInstanceConsumer;
import org.apache.qpid.server.message.ServerMessage;
import org.apache.qpid.server.message.internal.InternalMessage;
import org.apache.qpid.server.model.NamedAddressSpace;
import org.apache.qpid.server.protocol.AMQSessionModel;
import org.apache.qpid.server.security.SecurityToken;
import org.apache.qpid.server.store.StorableMessageMetaData;
import org.apache.qpid.server.txn.ServerTransaction;
import org.apache.qpid.server.util.Action;
import org.apache.qpid.server.util.StateChangeListener;

class ManagementNodeConsumer implements MessageInstanceConsumer, MessageDestination
{
    private final ManagementNode _managementNode;
    private final List<ManagementResponse> _queue = Collections.synchronizedList(new ArrayList<ManagementResponse>());
    private final ConsumerTarget _target;
    private final String _name;
    private final StateChangeListener<ConsumerTarget, ConsumerTarget.State> _targetChangeListener = new TargetChangeListener();
    private final Object _identifier = new Object();

    public ManagementNodeConsumer(final String consumerName, final ManagementNode managementNode, ConsumerTarget target)
    {
        _name = consumerName;
        _managementNode = managementNode;
        _target = target;
        target.addStateListener(_targetChangeListener);
    }

    @Override
    public void externalStateChange()
    {

    }

    @Override
    public Object getIdentifier()
    {
        return _identifier;
    }

    public AMQSessionModel getSessionModel()
    {
        return _target.getSessionModel();
    }


    @Override
    public boolean isClosed()
    {
        return false;
    }

    @Override
    public boolean acquires()
    {
        return true;
    }

    @Override
    public void close()
    {
    }

    @Override
<<<<<<< HEAD
=======
    public boolean trySendLock()
    {
        return _target.trySendLock();
    }

    @Override
    public void getSendLock()
    {
        _target.getSendLock();
    }

    @Override
    public void releaseSendLock()
    {
        _target.releaseSendLock();
    }


    @Override
    public boolean isActive()
    {
        return false;
    }

    @Override
    public NamedAddressSpace getAddressSpace()
    {
        return _managementNode.getAddressSpace();
    }

    @Override
    public void authorisePublish(final SecurityToken token, final Map<String, Object> arguments)
            throws AccessControlException
    {
        _managementNode.authorisePublish(token, arguments);
    }

    @Override
>>>>>>> ecea753c
    public String getName()
    {
        return _name;
    }

    @Override
    public <M extends ServerMessage<? extends StorableMessageMetaData>> int send(final M message,
                                                                                 final String routingAddress,
                                                                                 final InstanceProperties instanceProperties,
                                                                                 final ServerTransaction txn,
                                                                                 final Action<? super BaseMessageInstance> postEnqueueAction)
    {
        send((InternalMessage)message);
        return 1;
    }

    @Override
    public void flush()
    {

    }

    public ConsumerTarget getTarget()
    {
        return _target;
    }

    ManagementNode getManagementNode()
    {
        return _managementNode;
    }

    void send(final InternalMessage response)
    {
        _target.getSendLock();
        try
        {
            final ManagementResponse responseEntry = new ManagementResponse(this, response);
            if(_queue.isEmpty() && _target.allocateCredit(response))
            {
                _target.send(this, responseEntry, false);
            }
            else
            {
                _queue.add(responseEntry);
            }
        }
        finally
        {
            _target.releaseSendLock();
        }
    }

    private class TargetChangeListener implements StateChangeListener<ConsumerTarget, ConsumerTarget.State>
    {
        @Override
        public void stateChanged(final ConsumerTarget object,
                                 final ConsumerTarget.State oldState,
                                 final ConsumerTarget.State newState)
        {
            if(newState == ConsumerTarget.State.ACTIVE)
            {
                deliverMessages();
            }
        }
    }

    private void deliverMessages()
    {
        _target.getSendLock();
        try
        {
            while(!_queue.isEmpty())
            {

                final ManagementResponse managementResponse = _queue.get(0);
                if(!_target.isSuspended() && _target.allocateCredit(managementResponse.getMessage()))
                {
                    _queue.remove(0);
                    _target.send(this, managementResponse, false);
                }
                else
                {
                    break;
                }
            }
        }
        finally
        {
            _target.releaseSendLock();
        }
    }
}<|MERGE_RESOLUTION|>--- conflicted
+++ resolved
@@ -94,33 +94,6 @@
     }
 
     @Override
-<<<<<<< HEAD
-=======
-    public boolean trySendLock()
-    {
-        return _target.trySendLock();
-    }
-
-    @Override
-    public void getSendLock()
-    {
-        _target.getSendLock();
-    }
-
-    @Override
-    public void releaseSendLock()
-    {
-        _target.releaseSendLock();
-    }
-
-
-    @Override
-    public boolean isActive()
-    {
-        return false;
-    }
-
-    @Override
     public NamedAddressSpace getAddressSpace()
     {
         return _managementNode.getAddressSpace();
@@ -134,7 +107,6 @@
     }
 
     @Override
->>>>>>> ecea753c
     public String getName()
     {
         return _name;

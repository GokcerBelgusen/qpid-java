/*
 *
 * Licensed to the Apache Software Foundation (ASF) under one
 * or more contributor license agreements.  See the NOTICE file
 * distributed with this work for additional information
 * regarding copyright ownership.  The ASF licenses this file
 * to you under the Apache License, Version 2.0 (the
 * "License"); you may not use this file except in compliance
 * with the License.  You may obtain a copy of the License at
 *
 *   http://www.apache.org/licenses/LICENSE-2.0
 *
 * Unless required by applicable law or agreed to in writing,
 * software distributed under the License is distributed on an
 * "AS IS" BASIS, WITHOUT WARRANTIES OR CONDITIONS OF ANY
 * KIND, either express or implied.  See the License for the
 * specific language governing permissions and limitations
 * under the License.
 *
 */
package org.apache.qpid.server.protocol.v0_8;

import java.util.concurrent.atomic.AtomicBoolean;
import java.util.concurrent.atomic.AtomicLong;

import org.apache.qpid.QpidException;
import org.apache.qpid.common.AMQPFilterTypes;
import org.apache.qpid.framing.AMQShortString;
import org.apache.qpid.framing.FieldTable;
import org.apache.qpid.server.consumer.AbstractConsumerTarget;
import org.apache.qpid.server.flow.FlowCreditManager;
import org.apache.qpid.server.message.InstanceProperties;
import org.apache.qpid.server.message.MessageInstance;
import org.apache.qpid.server.message.MessageInstance.EntryState;
import org.apache.qpid.server.message.MessageInstanceConsumer;
import org.apache.qpid.server.message.MessageReference;
import org.apache.qpid.server.message.ServerMessage;
import org.apache.qpid.server.protocol.AMQSessionModel;
import org.apache.qpid.server.txn.AutoCommitTransaction;
import org.apache.qpid.server.txn.ServerTransaction;
import org.apache.qpid.server.util.StateChangeListener;

/**
 * Encapsulation of a subscription to a queue.
 * <p>
 * Ties together the protocol session of a subscriber, the consumer tag
 * that was given out by the broker and the channel id.
 */
public abstract class ConsumerTarget_0_8 extends AbstractConsumerTarget implements FlowCreditManager.FlowCreditManagerListener
{

    private final ClientDeliveryMethod _deliveryMethod;
    private final RecordDeliveryMethod _recordMethod;

    private final AtomicLong _unacknowledgedCount = new AtomicLong(0);
    private final AtomicLong _unacknowledgedBytes = new AtomicLong(0);
<<<<<<< HEAD
    private final List<MessageInstanceConsumer> _consumers = new CopyOnWriteArrayList<>();
=======
>>>>>>> f9168777
    private final AtomicBoolean _needToClose = new AtomicBoolean();
    private final String _targetAddress;


    public static ConsumerTarget_0_8 createBrowserTarget(AMQChannel channel,
                                                         AMQShortString consumerTag, FieldTable filters,
                                                         FlowCreditManager creditManager, final boolean multiQueue)
    {
        return new BrowserConsumer(channel, consumerTag, filters, creditManager, channel.getClientDeliveryMethod(), channel.getRecordDeliveryMethod(),
                                   multiQueue);
    }

    public static ConsumerTarget_0_8 createGetNoAckTarget(final AMQChannel channel,
                                                          final AMQShortString consumerTag,
                                                          final FieldTable filters,
                                                          final FlowCreditManager creditManager,
                                                          final ClientDeliveryMethod deliveryMethod,
                                                          final RecordDeliveryMethod recordMethod)
    {
        return new GetNoAckConsumer(channel, consumerTag, filters, creditManager, deliveryMethod, recordMethod);
    }

<<<<<<< HEAD
    public List<MessageInstanceConsumer> getConsumers()
    {
        return _consumers;
    }


=======
>>>>>>> f9168777
    static final class BrowserConsumer extends ConsumerTarget_0_8
    {
        public BrowserConsumer(AMQChannel channel,
                               AMQShortString consumerTag,
                               FieldTable filters,
                               FlowCreditManager creditManager,
                               ClientDeliveryMethod deliveryMethod,
                               RecordDeliveryMethod recordMethod,
                               boolean multiQueue)
        {
            super(channel, consumerTag,
                  filters, creditManager, deliveryMethod, recordMethod, multiQueue);
        }

        /**
         * This method can be called by each of the publisher threads. As a result all changes to the channel object must be
         * thread safe.
         *
         *
         *
         * @param consumer
         * @param entry
         * @param batch
         * @throws QpidException
         */
        @Override
        public void doSend(final MessageInstanceConsumer consumer, MessageInstance entry, boolean batch)
        {
            // We don't decrement the reference here as we don't want to consume the message
            // but we do want to send it to the client.

            synchronized (getChannel())
            {
                long deliveryTag = getChannel().getNextDeliveryTag();
                sendToClient(consumer, entry.getMessage(), entry.getInstanceProperties(), deliveryTag);
            }

        }

    }

    public static ConsumerTarget_0_8 createNoAckTarget(AMQChannel channel,
                                                       AMQShortString consumerTag, FieldTable filters,
                                                       FlowCreditManager creditManager,
                                                       boolean multiQueue)
    {
        return new NoAckConsumer(channel, consumerTag, filters, creditManager, channel.getClientDeliveryMethod(), channel.getRecordDeliveryMethod(),
                                 multiQueue);
    }

    public static class NoAckConsumer extends ConsumerTarget_0_8
    {
        private final AutoCommitTransaction _txn;

        public NoAckConsumer(AMQChannel channel,
                             AMQShortString consumerTag,
                             FieldTable filters,
                             FlowCreditManager creditManager,
                             ClientDeliveryMethod deliveryMethod,
                             RecordDeliveryMethod recordMethod,
                             boolean multiQueue)
        {
            super(channel, consumerTag, filters, creditManager, deliveryMethod, recordMethod, multiQueue);

            _txn = new AutoCommitTransaction(channel.getAddressSpace().getMessageStore());
        }

        /**
         * This method can be called by each of the publisher threads. As a result all changes to the channel object must be
         * thread safe.
         *  @param consumer
         * @param entry   The message to send
         * @param batch
         */
        @Override
        public void doSend(final MessageInstanceConsumer consumer, MessageInstance entry, boolean batch)
        {
            // if we do not need to wait for client acknowledgements
            // we can decrement the reference count immediately.

            // By doing this _before_ the send we ensure that it
            // doesn't get sent if it can't be dequeued, preventing
            // duplicate delivery on recovery.

            // The send may of course still fail, in which case, as
            // the message is unacked, it will be lost.
            _txn.dequeue(entry.getEnqueueRecord(), NOOP);

            ServerMessage message = entry.getMessage();
            MessageReference ref = message.newReference();
            InstanceProperties props = entry.getInstanceProperties();
            entry.delete();
            long size;
            synchronized (getChannel())
            {
                getChannel().getConnection().setDeferFlush(batch);
                long deliveryTag = getChannel().getNextDeliveryTag();

                size = sendToClient(consumer, message, props, deliveryTag);

            }
            ref.release();

        }

        private static final ServerTransaction.Action NOOP =
                new ServerTransaction.Action()
                {
                    @Override
                    public void postCommit()
                    {
                    }

                    @Override
                    public void onRollback()
                    {
                    }
                };
    }

    /**
     * NoAck Subscription for use with BasicGet method.
     */
    public static final class GetNoAckConsumer extends NoAckConsumer
    {
        public GetNoAckConsumer(AMQChannel channel,
                                AMQShortString consumerTag, FieldTable filters,
                                FlowCreditManager creditManager,
                                ClientDeliveryMethod deliveryMethod,
                                RecordDeliveryMethod recordMethod)
        {
            super(channel, consumerTag, filters, creditManager, deliveryMethod, recordMethod, false);
        }

    }


    public static ConsumerTarget_0_8 createAckTarget(AMQChannel channel,
                                                     AMQShortString consumerTag,
                                                     FieldTable filters,
                                                     FlowCreditManager creditManager,
                                                     boolean multiQueue)
    {
        return new AckConsumer(channel,
                               consumerTag,
                               filters, creditManager,
                               channel.getClientDeliveryMethod(),
                               channel.getRecordDeliveryMethod(),
                               multiQueue);
    }


    public static ConsumerTarget_0_8 createAckTarget(AMQChannel channel,
                                                         AMQShortString consumerTag, FieldTable filters,
                                                         FlowCreditManager creditManager,
                                                         ClientDeliveryMethod deliveryMethod,
                                                         RecordDeliveryMethod recordMethod)
    {
        return new AckConsumer(channel, consumerTag, filters, creditManager, deliveryMethod, recordMethod, false);
    }

    static final class AckConsumer extends ConsumerTarget_0_8
    {
        public AckConsumer(AMQChannel channel,
                           AMQShortString consumerTag, FieldTable filters,
                           FlowCreditManager creditManager,
                           ClientDeliveryMethod deliveryMethod,
                           RecordDeliveryMethod recordMethod,
                           boolean multiQueue)
        {
            super(channel, consumerTag, filters, creditManager, deliveryMethod, recordMethod, multiQueue);
        }

        /**
         * This method can be called by each of the publisher threads. As a result all changes to the channel object must be
         * thread safe.
         *  @param consumer
         * @param entry   The message to send
         * @param batch
         */
        @Override
        public void doSend(final MessageInstanceConsumer consumer, MessageInstance entry, boolean batch)
        {

            // put queue entry on a list and then notify the connection to read list.

            synchronized (getChannel())
            {
                getChannel().getConnection().setDeferFlush(batch);
                long deliveryTag = getChannel().getNextDeliveryTag();

                addUnacknowledgedMessage(entry);
                recordMessageDelivery(consumer, entry, deliveryTag);
                long size = sendToClient(consumer, entry.getMessage(), entry.getInstanceProperties(), deliveryTag);
                entry.incrementDeliveryCount();
            }


        }





    }

    private final AMQChannel _channel;

    private final AMQShortString _consumerTag;

    private final FlowCreditManager _creditManager;

    private final Boolean _autoClose;

    private final AtomicBoolean _deleted = new AtomicBoolean(false);




    public ConsumerTarget_0_8(AMQChannel channel,
                              AMQShortString consumerTag,
                              FieldTable arguments,
                              FlowCreditManager creditManager,
                              ClientDeliveryMethod deliveryMethod,
                              RecordDeliveryMethod recordMethod,
                              boolean multiQueue)
    {
        super(State.ACTIVE, isPullOnly(arguments), multiQueue, channel.getAMQPConnection());

        _channel = channel;
        _consumerTag = consumerTag;

        _creditManager = creditManager;
        creditManager.addStateListener(this);

        _deliveryMethod = deliveryMethod;
        _recordMethod = recordMethod;

        if (arguments != null)
        {
            Object autoClose = arguments.get(AMQPFilterTypes.AUTO_CLOSE.getValue());
            if (autoClose != null)
            {
                _autoClose = (Boolean) autoClose;
            }
            else
            {
                _autoClose = false;
            }
            if(arguments.containsKey("local-address"))
            {
                _targetAddress = String.valueOf(arguments.get("local-address"));
            }
            else
            {
                _targetAddress = consumerTag.toString();
            }
        }
        else
        {
            _autoClose = false;
            _targetAddress = consumerTag.toString();

        }
    }

<<<<<<< HEAD
    @Override
    public void consumerRemoved(final MessageInstanceConsumer consumer)
    {
        _consumers.remove(consumer);
        if(_consumers.isEmpty())
        {
            close();
        }
    }

    @Override
    public void consumerAdded(final MessageInstanceConsumer consumer)
    {
        _consumers.add(consumer);
    }
=======
    private static boolean isPullOnly(FieldTable arguments)
    {
        return arguments.containsKey(PULL_ONLY_CONSUMER)
               && Boolean.valueOf(String.valueOf(arguments.get(PULL_ONLY_CONSUMER)));
    }


>>>>>>> f9168777

    @Override
    public String getTargetAddress()
    {
        return _targetAddress;
    }

    public AMQSessionModel getSessionModel()
    {
        return _channel;
    }

    public String toString()
    {

        return "ConsumerTarget_0_8[channel=" + _channel +
                            ", consumerTag=" + _consumerTag +
                            ", session=" + getConnection().getRemoteAddressString() + "]";
    }

    @Override
    public boolean isFlowSuspended()
    {
        return getState()!=State.ACTIVE || _channel.isSuspended() || _deleted.get() || _channel.getAMQPConnection().isConnectionStopped();
    }

    /**
     * Callback indicating that a queue has been deleted.
     *
     */
    public void queueDeleted()
    {
        _deleted.set(true);
    }

    public boolean isAutoClose()
    {
        return _autoClose;
    }

    public FlowCreditManager getCreditManager()
    {
        return _creditManager;
    }

    @Override
    protected void doCloseInternal()
    {
        _creditManager.removeListener(this);
    }

    public boolean allocateCredit(ServerMessage msg)
    {
        return _creditManager.useCreditForMessage(msg.getSize());
    }

    public AMQChannel getChannel()
    {
        return _channel;
    }

    public AMQShortString getConsumerTag()
    {
        return _consumerTag;
    }

    private AMQPConnection_0_8 getConnection()
    {
        return _channel.getConnection();
    }

    public void restoreCredit(final ServerMessage message)
    {
        _creditManager.restoreCredit(1, message.getSize());
    }

    public void creditStateChanged(boolean hasCredit)
    {

        if(hasCredit)
        {
            if(!updateState(State.SUSPENDED, State.ACTIVE))
            {
                // this is a hack to get round the issue of increasing bytes credit
                notifyCurrentState();
            }
        }
        else
        {
            updateState(State.ACTIVE, State.SUSPENDED);
        }
    }

    protected long sendToClient(final MessageInstanceConsumer consumer, final ServerMessage message,
                                final InstanceProperties props,
                                final long deliveryTag)
    {
        return _deliveryMethod.deliverToClient(consumer, message, props, deliveryTag);

    }


    protected void recordMessageDelivery(final MessageInstanceConsumer consumer,
                                         final MessageInstance entry,
                                         final long deliveryTag)
    {
        _recordMethod.recordMessageDelivery(consumer, entry, deliveryTag);
    }


    public void confirmAutoClose()
    {
        ProtocolOutputConverter converter = getChannel().getConnection().getProtocolOutputConverter();
        converter.confirmConsumerAutoClose(getChannel().getChannelId(), getConsumerTag());
    }

    public void queueEmpty()
    {
        if (isAutoClose())
        {
            _needToClose.set(true);
            getChannel().getConnection().notifyWork();
        }
    }

    @Override
    protected void processClosed()
    {
        if (hasClosed())
        {
            close();
            confirmAutoClose();
        }
    }

    @Override
    protected void processStateChanged()
    {

    }

    @Override
    protected boolean hasStateChanged()
    {
        return false;
    }

    @Override
    protected boolean hasClosed()
    {
        return (_needToClose.get() && getState() != State.CLOSED);
    }

    public void flushBatched()
    {
        _channel.getConnection().setDeferFlush(false);
    }

    protected void addUnacknowledgedMessage(MessageInstance entry)
    {
        final long size = entry.getMessage().getSize();
        _unacknowledgedBytes.addAndGet(size);
        _unacknowledgedCount.incrementAndGet();
        entry.addStateChangeListener(_unacknowledgedMessageListener);
    }

    private void removeUnacknowledgedMessage(MessageInstance entry)
    {

        final long _size = entry.getMessage().getSize();
        _unacknowledgedBytes.addAndGet(-_size);
        _unacknowledgedCount.decrementAndGet();

        _creditManager.restoreCredit(1, _size);
    }

    @Override
    public void acquisitionRemoved(final MessageInstance node)
    {
    }

    public long getUnacknowledgedBytes()
    {
        return _unacknowledgedBytes.longValue();
    }

    public long getUnacknowledgedMessages()
    {
        return _unacknowledgedCount.longValue();
    }

    private final StateChangeListener<MessageInstance, EntryState> _unacknowledgedMessageListener = new StateChangeListener<MessageInstance, EntryState>()
    {
        @Override
        public void stateChanged(MessageInstance entry, EntryState oldState, EntryState newState)
        {
            if (isConsumerAcquiredStateForThis(oldState) && !isConsumerAcquiredStateForThis(newState))
            {
                removeUnacknowledgedMessage(entry);
                entry.removeStateChangeListener(this);
            }
        }

        private boolean isConsumerAcquiredStateForThis(EntryState state)
        {
            return state instanceof MessageInstance.ConsumerAcquiredState
                   && ((MessageInstance.ConsumerAcquiredState) state).getConsumer().getTarget() == ConsumerTarget_0_8.this;
        }
    };
}<|MERGE_RESOLUTION|>--- conflicted
+++ resolved
@@ -54,10 +54,6 @@
 
     private final AtomicLong _unacknowledgedCount = new AtomicLong(0);
     private final AtomicLong _unacknowledgedBytes = new AtomicLong(0);
-<<<<<<< HEAD
-    private final List<MessageInstanceConsumer> _consumers = new CopyOnWriteArrayList<>();
-=======
->>>>>>> f9168777
     private final AtomicBoolean _needToClose = new AtomicBoolean();
     private final String _targetAddress;
 
@@ -80,15 +76,6 @@
         return new GetNoAckConsumer(channel, consumerTag, filters, creditManager, deliveryMethod, recordMethod);
     }
 
-<<<<<<< HEAD
-    public List<MessageInstanceConsumer> getConsumers()
-    {
-        return _consumers;
-    }
-
-
-=======
->>>>>>> f9168777
     static final class BrowserConsumer extends ConsumerTarget_0_8
     {
         public BrowserConsumer(AMQChannel channel,
@@ -355,31 +342,11 @@
         }
     }
 
-<<<<<<< HEAD
-    @Override
-    public void consumerRemoved(final MessageInstanceConsumer consumer)
-    {
-        _consumers.remove(consumer);
-        if(_consumers.isEmpty())
-        {
-            close();
-        }
-    }
-
-    @Override
-    public void consumerAdded(final MessageInstanceConsumer consumer)
-    {
-        _consumers.add(consumer);
-    }
-=======
     private static boolean isPullOnly(FieldTable arguments)
     {
         return arguments.containsKey(PULL_ONLY_CONSUMER)
                && Boolean.valueOf(String.valueOf(arguments.get(PULL_ONLY_CONSUMER)));
     }
-
-
->>>>>>> f9168777
 
     @Override
     public String getTargetAddress()

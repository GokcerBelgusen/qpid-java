--- conflicted
+++ resolved
@@ -3560,9 +3560,6 @@
         }
     }
 
-<<<<<<< HEAD
-    private class DeletedChildListener extends AbstractConfigurationChangeListener
-=======
     @Override
     public NamedAddressSpace getAddressSpace()
     {
@@ -3577,8 +3574,7 @@
         authorise(token, Operation.ACTION("publish"), arguments);
     }
 
-    private class DeletedChildListener implements ConfigurationChangeListener
->>>>>>> ecea753c
+    private class DeletedChildListener extends AbstractConfigurationChangeListener
     {
         @Override
         public void stateChanged(final ConfiguredObject object, final State oldState, final State newState)

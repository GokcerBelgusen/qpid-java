--- conflicted
+++ resolved
@@ -156,25 +156,6 @@
         };
         _target.addStateListener(_listener);
 
-<<<<<<< HEAD
-        _suspendedConsumerLoggingTicker = new SuspendedConsumerLoggingTicker(queue.getContextValue(Long.class, Consumer.SUSPEND_NOTIFICATION_PERIOD))
-        {
-            @Override
-            protected void log(final long period)
-            {
-                getEventLogger().message(getLogSubject(), SubscriptionMessages.STATE(period));
-            }
-        };
-
-
-    }
-
-    @Override
-    protected void onOpen()
-    {
-        super.onOpen();
-        setupLogging();
-=======
         _suspendedConsumerLoggingTicker = target.isMultiQueue()
                 ? null
                 : new SuspendedConsumerLoggingTicker(queue.getContextValue(Long.class, Consumer.SUSPEND_NOTIFICATION_PERIOD))
@@ -185,7 +166,15 @@
                             getEventLogger().message(getLogSubject(), SubscriptionMessages.STATE(period));
                         }
                     };
->>>>>>> f9168777
+
+
+    }
+
+    @Override
+    protected void onOpen()
+    {
+        super.onOpen();
+        setupLogging();
     }
 
     private static Map<String, Object> createAttributeMap(String name,

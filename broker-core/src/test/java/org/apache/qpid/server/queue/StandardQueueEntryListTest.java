/*
*
* Licensed to the Apache Software Foundation (ASF) under one
* or more contributor license agreements.  See the NOTICE file
* distributed with this work for additional information
* regarding copyright ownership.  The ASF licenses this file
* to you under the Apache License, Version 2.0 (the
* "License"); you may not use this file except in compliance
* with the License.  You may obtain a copy of the License at
*
*   http://www.apache.org/licenses/LICENSE-2.0
*
* Unless required by applicable law or agreed to in writing,
* software distributed under the License is distributed on an
* "AS IS" BASIS, WITHOUT WARRANTIES OR CONDITIONS OF ANY
* KIND, either express or implied.  See the License for the
* specific language governing permissions and limitations
* under the License.
*
*/
package org.apache.qpid.server.queue;

import static org.apache.qpid.server.model.Queue.QUEUE_SCAVANGE_COUNT;
import static org.mockito.Matchers.any;
import static org.mockito.Mockito.mock;
import static org.mockito.Mockito.when;

import java.security.Principal;
import java.util.HashMap;
import java.util.Map;
import java.util.UUID;
import java.util.concurrent.ConcurrentHashMap;
import java.util.concurrent.ConcurrentMap;

import org.apache.qpid.server.configuration.updater.CurrentThreadTaskExecutor;
import org.apache.qpid.server.configuration.updater.TaskExecutor;
import org.apache.qpid.server.logging.EventLogger;
import org.apache.qpid.server.message.MessageReference;
import org.apache.qpid.server.message.ServerMessage;
import org.apache.qpid.server.model.BrokerModel;
import org.apache.qpid.server.model.ConfiguredObjectFactoryImpl;
import org.apache.qpid.server.model.Queue;
import org.apache.qpid.server.store.TransactionLogResource;
import org.apache.qpid.server.virtualhost.QueueManagingVirtualHost;

public class StandardQueueEntryListTest extends QueueEntryListTestBase
{

    private StandardQueueImpl _testQueue;
    private StandardQueueEntryList _sqel;

    private ConfiguredObjectFactoryImpl _factory;

    @Override
    protected void setUp()
    {
        Map<String,Object> queueAttributes = new HashMap<String, Object>();
        queueAttributes.put(Queue.ID, UUID.randomUUID());
        queueAttributes.put(Queue.NAME, getName());
        final QueueManagingVirtualHost virtualHost = mock(QueueManagingVirtualHost.class);
        when(virtualHost.getEventLogger()).thenReturn(new EventLogger());
        _factory = new ConfiguredObjectFactoryImpl(BrokerModel.getInstance());
        when(virtualHost.getObjectFactory()).thenReturn(_factory);
        when(virtualHost.getModel()).thenReturn(_factory.getModel());
        TaskExecutor taskExecutor = CurrentThreadTaskExecutor.newStartedInstance();
        when(virtualHost.getTaskExecutor()).thenReturn(taskExecutor);
        when(virtualHost.getChildExecutor()).thenReturn(taskExecutor);
        when(virtualHost.getPrincipal()).thenReturn(mock(Principal.class));
        _testQueue = new StandardQueueImpl(queueAttributes, virtualHost);
        _testQueue.open();
        _sqel = _testQueue.getEntries();
        for(int i = 1; i <= 100; i++)
        {
            final ServerMessage message = mock(ServerMessage.class);
            when(message.getMessageNumber()).thenReturn((long) i);
            MessageReference ref = mock(MessageReference.class);
            when(ref.getMessage()).thenReturn(message);
            when(message.newReference()).thenReturn(ref);
            when(message.newReference(any(TransactionLogResource.class))).thenReturn(ref);

            final QueueEntry bleh = _sqel.add(message, null);
            assertNotNull("QE should not have been null", bleh);
        }
    }

    @Override
    public StandardQueueEntryList getTestList()
    {
        return getTestList(false);
    }

    @Override
    public StandardQueueEntryList getTestList(boolean newList)
    {
        if(newList)
        {
            Map<String,Object> queueAttributes = new HashMap<String, Object>();
            queueAttributes.put(Queue.ID, UUID.randomUUID());
            queueAttributes.put(Queue.NAME, getName());
            final QueueManagingVirtualHost virtualHost = mock(QueueManagingVirtualHost.class);
            when(virtualHost.getEventLogger()).thenReturn(new EventLogger());
            when(virtualHost.getObjectFactory()).thenReturn(_factory);
            when(virtualHost.getModel()).thenReturn(_factory.getModel());
            when(virtualHost.getPrincipal()).thenReturn(mock(Principal.class));
            TaskExecutor taskExecutor = CurrentThreadTaskExecutor.newStartedInstance();
            when(virtualHost.getTaskExecutor()).thenReturn(taskExecutor);
            when(virtualHost.getChildExecutor()).thenReturn(taskExecutor);

            StandardQueueImpl queue = new StandardQueueImpl(queueAttributes, virtualHost);
            queue.open();
            return queue.getEntries();
        }
        else
        {
            return _sqel;
        }
    }

    @Override
    public long getExpectedFirstMsgId()
    {
        return 1;
    }

    @Override
    public int getExpectedListLength()
    {
        return 100;
    }

    @Override
    public ServerMessage getTestMessageToAdd()
    {
        ServerMessage msg = mock(ServerMessage.class);
        MessageReference ref = mock(MessageReference.class);
        when(ref.getMessage()).thenReturn(msg);
        when(msg.getMessageNumber()).thenReturn(1l);
        when(msg.newReference()).thenReturn(ref);
        when(msg.newReference(any(TransactionLogResource.class))).thenReturn(ref);

        return msg;
    }

    @Override
    protected StandardQueueImpl getTestQueue()
    {
        return _testQueue;
    }

    public void testScavenge() throws Exception
    {
<<<<<<< HEAD
        StandardQueueImpl mockQueue = mock(StandardQueueImpl.class);
        when(mockQueue.getContextValue(Integer.class, QUEUE_SCAVANGE_COUNT)).thenReturn(9);
        OrderedQueueEntryList sqel = new StandardQueueEntryList(mockQueue);
=======
        OrderedQueueEntryList sqel = new StandardQueueEntryList(mock(StandardQueue.class), new QueueStatistics());
>>>>>>> 2c46d85c
        ConcurrentMap<Integer,QueueEntry> entriesMap = new ConcurrentHashMap<Integer,QueueEntry>();


        //Add messages to generate QueueEntry's
        for(int i = 1; i <= 100 ; i++)
        {
            ServerMessage message = mock(ServerMessage.class);
            when(message.getMessageNumber()).thenReturn((long) i);
            MessageReference ref = mock(MessageReference.class);
            when(ref.getMessage()).thenReturn(message);
            when(message.newReference()).thenReturn(ref);
            when(message.newReference(any(TransactionLogResource.class))).thenReturn(ref);
            QueueEntry bleh = sqel.add(message, null);
            assertNotNull("QE should not have been null", bleh);
            entriesMap.put(i,bleh);
        }

        OrderedQueueEntry head = (OrderedQueueEntry) sqel.getHead();

        //We shall now delete some specific messages mid-queue that will lead to
        //requiring a scavenge once the requested threshold of 9 deletes is passed

        //Delete the 2nd message only
        assertTrue("Failed to delete QueueEntry", remove(entriesMap,2));
        verifyDeletedButPresentBeforeScavenge(head, 2);

        //Delete messages 12 to 14
        assertTrue("Failed to delete QueueEntry", remove(entriesMap,12));
        verifyDeletedButPresentBeforeScavenge(head, 12);
        assertTrue("Failed to delete QueueEntry", remove(entriesMap,13));
        verifyDeletedButPresentBeforeScavenge(head, 13);
        assertTrue("Failed to delete QueueEntry", remove(entriesMap,14));
        verifyDeletedButPresentBeforeScavenge(head, 14);

        //Delete message 20 only
        assertTrue("Failed to delete QueueEntry", remove(entriesMap,20));
        verifyDeletedButPresentBeforeScavenge(head, 20);

        //Delete messages 81 to 84
        assertTrue("Failed to delete QueueEntry", remove(entriesMap,81));
        verifyDeletedButPresentBeforeScavenge(head, 81);
        assertTrue("Failed to delete QueueEntry", remove(entriesMap,82));
        verifyDeletedButPresentBeforeScavenge(head, 82);
        assertTrue("Failed to delete QueueEntry", remove(entriesMap,83));
        verifyDeletedButPresentBeforeScavenge(head, 83);
        assertTrue("Failed to delete QueueEntry", remove(entriesMap,84));
        verifyDeletedButPresentBeforeScavenge(head, 84);

        //Delete message 99 - this is the 10th message deleted that is after the queue head
        //and so will invoke the scavenge() which is set to go after 9 previous deletions
        assertTrue("Failed to delete QueueEntry", remove(entriesMap,99));

        verifyAllDeletedMessagedNotPresent(head, entriesMap);
    }
    
    private boolean remove(Map<Integer,QueueEntry> entriesMap, int pos)
    {
        QueueEntry entry = entriesMap.remove(pos);
        boolean wasDeleted = entry.isDeleted();
        entry.acquire();
        entry.delete();
        return entry.isDeleted() && !wasDeleted;
    }

    private void verifyDeletedButPresentBeforeScavenge(OrderedQueueEntry head, long messageId)
    {
        //Use the head to get the initial entry in the queue
        OrderedQueueEntry entry = head.getNextNode();

        for(long i = 1; i < messageId ; i++)
        {
            assertEquals("Expected QueueEntry was not found in the list", i, (long) entry.getMessage().getMessageNumber());
            entry = entry.getNextNode();
        }

        assertTrue("Entry should have been deleted", entry.isDeleted());
    }

    private void verifyAllDeletedMessagedNotPresent(OrderedQueueEntry head, Map<Integer,QueueEntry> remainingMessages)
    {
        //Use the head to get the initial entry in the queue
        OrderedQueueEntry entry = head.getNextNode();

        assertNotNull("Initial entry should not have been null", entry);

        int count = 0;

        while (entry != null)
        {
            assertFalse("Entry " + entry.getMessage().getMessageNumber() + " should not have been deleted", entry.isDeleted());
            assertNotNull("QueueEntry "+entry.getMessage().getMessageNumber()+" was not found in the list of remaining entries " + remainingMessages,
                    remainingMessages.get((int)(entry.getMessage().getMessageNumber())));

            count++;
            entry = entry.getNextNode();
        }

        assertEquals("Count should have been equal",count,remainingMessages.size());
    }

    public void testGettingNextElement()
    {
        final int numberOfEntries = 5;
        final OrderedQueueEntry[] entries = new OrderedQueueEntry[numberOfEntries];
        final OrderedQueueEntryList queueEntryList = getTestList(true);

        // create test entries
        for(int i = 0; i < numberOfEntries; i++)
        {
            ServerMessage message =  mock(ServerMessage.class);
            when(message.getMessageNumber()).thenReturn((long)i);
            final MessageReference reference = mock(MessageReference.class);
            when(reference.getMessage()).thenReturn(message);
            when(message.newReference()).thenReturn(reference);
            when(message.newReference(any(TransactionLogResource.class))).thenReturn(reference);
            entries[i] = (OrderedQueueEntry) queueEntryList.add(message, null);
        }

        // test getNext for not acquired entries
        for(int i = 0; i < numberOfEntries; i++)
        {
            final OrderedQueueEntry next = entries[i].getNextValidEntry();

            if(i < numberOfEntries - 1)
            {
                assertEquals("Unexpected entry from QueueEntryImpl#getNext()", entries[i + 1], next);
            }
            else
            {
                assertNull("The next entry after the last should be null", next);
            }
        }

        // delete second
        entries[1].acquire();
        entries[1].delete();

        // dequeue third
        entries[2].acquire();
        entries[2].delete();

        OrderedQueueEntry next = entries[2].getNextValidEntry();
        assertEquals("expected forth entry", entries[3], next);
        next = next.getNextValidEntry();
        assertEquals("expected fifth entry", entries[4], next);
        next = next.getNextValidEntry();
        assertNull("The next entry after the last should be null", next);
    }
}<|MERGE_RESOLUTION|>--- conflicted
+++ resolved
@@ -149,13 +149,9 @@
 
     public void testScavenge() throws Exception
     {
-<<<<<<< HEAD
         StandardQueueImpl mockQueue = mock(StandardQueueImpl.class);
         when(mockQueue.getContextValue(Integer.class, QUEUE_SCAVANGE_COUNT)).thenReturn(9);
-        OrderedQueueEntryList sqel = new StandardQueueEntryList(mockQueue);
-=======
-        OrderedQueueEntryList sqel = new StandardQueueEntryList(mock(StandardQueue.class), new QueueStatistics());
->>>>>>> 2c46d85c
+        OrderedQueueEntryList sqel = new StandardQueueEntryList(mockQueue, new QueueStatistics());
         ConcurrentMap<Integer,QueueEntry> entriesMap = new ConcurrentHashMap<Integer,QueueEntry>();
 
 
